--- conflicted
+++ resolved
@@ -233,10 +233,7 @@
             captured_functions=ingredient.captured_functions,
             commands=ingredient.commands,
             named_configs=ingredient.named_configs,
-<<<<<<< HEAD
             config_hooks=ingredient.config_hooks,
-            generate_seed=ingredient.gen_seed)
-=======
             generate_seed=False)
 
     scaffolding[experiment] = Scaffold(
@@ -247,8 +244,8 @@
         captured_functions=experiment.captured_functions,
         commands=experiment.commands,
         named_configs=experiment.named_configs,
+        config_hooks=experiment.config_hooks,
         generate_seed=True)
->>>>>>> dfec4605
     return OrderedDict([(sc.path, sc) for sc in scaffolding.values()])
 
 
