#!/usr/bin/env python
# coding=utf-8
"""
This module provides the basis for all command-line options (flags) in sacred.

It defines the base class CommandLineOption and the standard supported flags.
Some further options that add observers to the run are defined alongside those.
"""

from __future__ import division, print_function, unicode_literals
from sacred.utils import convert_camel_case_to_snake_case, get_inheritors


class CommandLineOption(object):
    """
    Base class for all command-line options.

    To implement a new command-line option just inherit from this class.
    Then add the `flag` class-attribute to specify the name and a class
    docstring with the description.
    If your command-line option should take an argument you must also provide
    its name via the `arg` class attribute and its description as
    `arg_description`.
    Finally you need to implement the `execute` classmethod. It receives the
    value of the argument (if applicable) and the current run. You can modify
    the run object in any way.
    """

    short_flag = None
    """ The (one-letter) short form (defaults to first letter of flag) """

    arg = None
    """ Name of the argument (optional) """

    arg_description = None
    """ Description of the argument (optional) """

    @classmethod
    def get_flag(cls):
        """
        Return the short and the long version of this option.

        The long flag (e.g. 'foo_bar'; used on the command-line like this:
        --foo_bar[=ARGS]) is derived from the class-name by stripping away any
        -Option suffix and converting the rest to snake_case.

        The short flag (e.g. 'f'; used on the command-line like this:
        -f [ARGS]) the short_flag class-member if that is set, or the first
        letter of the long flag otherwise.

        Returns
        -------
        (str, str)
            tuple of short-flag, and long-flag
        """
        # Get the flag name from the class name
        flag = cls.__name__
        if flag.endswith("Option"):
            flag = flag[:-6]
        flag = convert_camel_case_to_snake_case(flag)

        if cls.short_flag is None:
            return flag[:1], flag
        else:
            return cls.short_flag, flag

    @classmethod
    def apply(cls, args, run):
        """
        Modify the current Run base on this command-line option.

        This function is executed after constructing the Run object, but
        before actually starting it.

        Parameters
        ----------
        args : bool | str
            If this command-line option accepts an argument this will be value
            of that argument if set or None.
            Otherwise it is either True or False.
        run :  sacred.run.Run
            The current run to be modified
        """
        pass


def gather_command_line_options():
    """Get a sorted list of all CommandLineOption subclasses."""
    return sorted(get_inheritors(CommandLineOption), key=lambda x: x.__name__)


class HelpOption(CommandLineOption):
    """Print this help message and exit."""


class DebugOption(CommandLineOption):
    """
    Suppress warnings about missing observers and don't filter the stacktrace.

    Also enables usage with ipython --pdb.
    """

    @classmethod
    def apply(cls, args, run):
        """Set this run to debug mode."""
        run.debug = True


class PDBOption(CommandLineOption):
    """Automatically enter post-mortem debugging with pdb on failure."""

    short_flag = 'D'

    @classmethod
    def apply(cls, args, run):
        run.pdb = True


class LoglevelOption(CommandLineOption):
    """Adjust the loglevel."""

    arg = 'LEVEL'
    arg_description = 'Loglevel either as 0 - 50 or as string: DEBUG(10), ' \
                      'INFO(20), WARNING(30), ERROR(40), CRITICAL(50)'

    @classmethod
    def apply(cls, args, run):
        """Adjust the loglevel of the root-logger of this run."""
        try:
            lvl = int(args)
        except ValueError:
            lvl = args
        run.root_logger.setLevel(lvl)


class CommentOption(CommandLineOption):
    """Adds a message to the run."""

    arg = 'COMMENT'
    arg_description = 'A comment that should be stored along with the run.'

    @classmethod
    def apply(cls, args, run):
        """Add a comment to this run."""
        run.meta_info['comment'] = args


class BeatIntervalOption(CommandLineOption):
    """Control the rate of heartbeat events."""

    arg = 'BEAT_INTERVAL'
    arg_description = "Time between two heartbeat events measured in seconds."

    @classmethod
    def apply(cls, args, run):
        """Set the heart-beat interval for this run."""
        run.beat_interval = float(args)


class UnobservedOption(CommandLineOption):
    """Ignore all observers for this run."""

    @classmethod
    def apply(cls, args, run):
        """Set this run to unobserved mode."""
        run.unobserved = True


class QueueOption(CommandLineOption):

    """ Only queue this run, do not start it."""

    @classmethod
    def apply(cls, args, run):
        """Set this run to queue only mode."""
        run.queue_only = True


<<<<<<< HEAD
class ForceOption(CommandLineOption):
    """Disable warnings about suspicious changes for this run."""

    @classmethod
    def apply(cls, args, run):
        """Set this run to not warn about suspicous changes."""
        run.force = True
=======
class PriorityOption(CommandLineOption):
    """Adds a message to the run."""

    arg = 'PRIORITY'
    arg_description = 'Sets the priority for a queued up experiment.'

    @classmethod
    def apply(cls, args, run):
        """Add priority info for this run."""
        try:
            priority = float(args)
        except ValueError:
            raise ValueError("The PRIORITY argument must be a number! "
                             "(but was '{}')".format(args))
        run.meta_info['priority'] = priority
>>>>>>> 59c7d4ad
<|MERGE_RESOLUTION|>--- conflicted
+++ resolved
@@ -176,7 +176,6 @@
         run.queue_only = True
 
 
-<<<<<<< HEAD
 class ForceOption(CommandLineOption):
     """Disable warnings about suspicious changes for this run."""
 
@@ -184,7 +183,8 @@
     def apply(cls, args, run):
         """Set this run to not warn about suspicous changes."""
         run.force = True
-=======
+
+
 class PriorityOption(CommandLineOption):
     """Adds a message to the run."""
 
@@ -200,4 +200,3 @@
             raise ValueError("The PRIORITY argument must be a number! "
                              "(but was '{}')".format(args))
         run.meta_info['priority'] = priority
->>>>>>> 59c7d4ad
